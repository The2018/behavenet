--- conflicted
+++ resolved
@@ -508,8 +508,6 @@
     return session_dirs, session_ids
 
 
-<<<<<<< HEAD
-=======
 def get_best_model_version(model_path, measure='val_loss', best_def='min', n_best=1):
     """
     Get best model version from test tube
@@ -590,7 +588,6 @@
     return best_versions
 
 
->>>>>>> 5e7abf96
 def experiment_exists(hparams, which_version=False):
     """Search testtube versions to find if experiment with the same hyperparameters has been fit.
 
@@ -621,36 +618,8 @@
         else:
             return False
 
-<<<<<<< HEAD
     # get model-specific params
     hparams_less = get_model_params(hparams)
-=======
-    # get rid of parameters that are not model-specific
-    # TODO: this is ugly and not easy to maintain
-    hparams_less = copy.copy(hparams)
-    hparams_less.pop('data_dir', None)
-    hparams_less.pop('tt_save_path', None)
-    hparams_less.pop('device', None)
-    hparams_less.pop('as_numpy', None)
-    hparams_less.pop('batch_load', None)
-    hparams_less.pop('architecture_params', None)
-    hparams_less.pop('list_index', None)
-    hparams_less.pop('lab_example', None)
-    hparams_less.pop('tt_n_gpu_trials', None)
-    hparams_less.pop('tt_n_cpu_trials', None)
-    hparams_less.pop('tt_n_cpu_workers', None)
-    hparams_less.pop('use_output_mask', None)
-    hparams_less.pop('ae_model_type', None)
-    hparams_less.pop('subsample_regions', None)
-    hparams_less.pop('reg_list', None)
-    hparams_less.pop('version', None)
-    hparams_less.pop('plot_n_frames', None)
-    hparams_less.pop('plot_frame_rate', None)
-    hparams_less.pop('ae_multisession', None)
-    hparams_less.pop('best_version', None)
-    # hparams_less.pop('session_dir', None)
-    # hparams_less.pop('expt_dir', None)
->>>>>>> 5e7abf96
 
     found_match = False
     version = None
@@ -853,12 +822,7 @@
     from test_tube import Experiment
 
     # get session_dir
-<<<<<<< HEAD
     hparams['session_dir'], sess_ids = get_session_dir(hparams)
-=======
-    hparams['session_dir'], sess_ids = get_output_session_dir(hparams)
-
->>>>>>> 5e7abf96
     if not os.path.isdir(hparams['session_dir']):
         os.makedirs(hparams['session_dir'])
         export_session_info_to_csv(hparams['session_dir'], sess_ids)
