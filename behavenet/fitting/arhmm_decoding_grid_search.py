import pickle
import torch.nn.functional as F
import torch
from behavenet.fitting.utils import build_data_generator, create_tt_experiment
from behavenet.fitting.utils import add_lab_defaults_to_parser, get_output_session_dir, get_expt_dir
from pylds.lds_messages_interface import info_E_step, info_sample, filter_and_sample, E_step, kalman_filter
from test_tube import HyperOptArgumentParser
<<<<<<< HEAD
import os
import numpy as np
import time
=======

from behavenet.fitting.utils import build_data_generator
from behavenet.fitting.utils import create_tt_experiment
from behavenet.fitting.utils import export_hparams
from behavenet.fitting.utils import get_expt_dir
from behavenet.fitting.utils import get_user_dir
>>>>>>> d0bb14f3
from behavenet.fitting.utils import add_lab_defaults_to_parser
from behavenet.fitting.utils import export_hparams
from ssm.primitives import hmm_expected_states, hmm_sample, viterbi
import random
from behavenet.data.utils import get_region_list
import scipy
from behavenet.models import AE as AE
import pandas as pd

# Let's see how far we can get with diagonal covariances
def _mean_potential(q_mu_x, q_Sigma_x, prior_mus, prior_Sigmas):
    T, D = q_mu_x.shape
    assert q_Sigma_x.shape == (D, D)
    assert prior_mus.shape == (T, D)
    assert prior_Sigmas.shape == (T, D, D)

    # Extract the diagonalss
    q_sigmas = np.tile(np.diag(q_Sigma_x)[None, :], (T, 1))
    prior_sigmas = prior_Sigmas[:, np.arange(D), np.arange(D)]

    # Make sure q_sigma <= prior_sigma
    bad_sigmas = q_sigmas >= prior_sigmas
    q_sigmas[bad_sigmas] = prior_sigmas[bad_sigmas] - 1e-4

    # Compute the effective potential q / p
    sigma_obs = 1 / (1 / q_sigmas - 1 / prior_sigmas)
    mu_obs = sigma_obs * (q_mu_x / q_sigmas - prior_mus / prior_sigmas)

    # embed sigma_obs into a big matrix
    Sigma_obs = np.zeros((T, D, D))
    Sigma_obs[:, np.arange(D), np.arange(D)] = sigma_obs

    assert mu_obs.shape == (T, D)
    assert Sigma_obs.shape == (T, D, D)
    return mu_obs, Sigma_obs


# Compute the info potentials for the initial condition
def _mean_params(mu0, Sigma0, As, bs, Qs, q_mu_x, q_Sigma_x, prior_mus, prior_Sigmas, z_sample):
    # parameter checking
    T = len(z_sample)
    K, D, _ = As.shape
    assert z_sample.dtype == int and np.all(z_sample >= 0) and np.all(z_sample < K)
    assert mu0.shape == (D,)
    assert Sigma0.shape == (D, D)
    assert bs.shape == (K, D)
    assert Qs.shape == (K, D, D)
    assert q_mu_x.shape == (T, D)
    assert q_Sigma_x.shape == (D, D)

    # Make pseudo-inputs (all ones) for bias terms
    inputs = np.ones((T, 1))

    # Compute the effective Kalman smoother parameters
    mu_obs, Sigma_obs = _mean_potential(q_mu_x, q_Sigma_x, prior_mus, prior_Sigmas)

    # Return Kalman smoother args
    return mu0, Sigma0, \
           As[z_sample], bs[:, :, None][z_sample], Qs[z_sample], \
           np.eye(D), np.zeros((D, 1)), Sigma_obs, \
           inputs, mu_obs

# Compute the info potentials for the initial condition
def _prior_mean_params(mu0, Sigma0, As, bs, Qs, z_sample):
    # parameter checking
    T = len(z_sample)
    K, D, _ = As.shape
    assert z_sample.dtype == int and np.all(z_sample >= 0) and np.all(z_sample < K)
    assert mu0.shape == (D,)
    assert Sigma0.shape == (D, D)
    assert bs.shape == (K, D)
    assert Qs.shape == (K, D, D)
    # assert q_mu_x.shape == (T, D)
    # assert q_Sigma_x.shape == (D, D)

    # Make pseudo-inputs (all ones) for bias terms
    inputs = np.ones((T, 1))

    # Compute the effective Kalman smoother parameters
    mu_obs = np.zeros((T, D))
    Sigma_obs = np.tile(1e8 * np.eye(D)[None, :, :], (T, 1, 1))

    # Return Kalman smoother args
    return mu0, Sigma0, \
           As[z_sample], bs[:, :, None][z_sample], Qs[z_sample], \
           np.eye(D), np.zeros((D, 1)), Sigma_obs, \
           inputs, mu_obs

def main(hparams):

    hparams = vars(hparams)
    hparams.pop('trials', False)
    hparams.pop('generate_trials', False)
    hparams.pop('optimize_parallel', False)
    hparams.pop('optimize_parallel_cpu', False)
    hparams.pop('optimize_parallel_gpu', False)
    hparams.pop('optimize_trials_parallel_gpu', False)
    print('\nexperiment parameters:')
    print(hparams)

    # Start at random times (so test tube creates separate folders)

    np.random.seed(random.randint(0, 1000))
    time.sleep(np.random.uniform(1))

    # create test-tube experiment
    hparams, sess_ids, exp = create_tt_experiment(hparams)
    if hparams is None:
        return

    hparams['training_completed'] = False

    data_generator = build_data_generator(hparams, sess_ids)
    np.random.seed(random.randint(0, 1000))
    # np.random.seed(hparams['rng_seed_model'])
    #
    # Get all latents/predictions in list
    trial_idxs = {}
    latents = {}
    latent_predictions = {}
    state_log_predictions = {}
    states = {}
    images={}
    for data_type in ['train', 'val', 'test']:
        trial_idxs[data_type] = np.sort(data_generator.datasets[0].batch_indxs[data_type])
        latents[data_type] = [data_generator.datasets[0][i_trial]['ae_latents'][:].cpu().detach().numpy()[
                              hparams['n_max_lags']:-hparams['n_max_lags']] for i_trial in trial_idxs[data_type]]
        latent_predictions[data_type] = [
            data_generator.datasets[0][i_trial]['ae_predictions'][:].cpu().detach().numpy()[
            hparams['n_max_lags']:-hparams['n_max_lags']] for i_trial in trial_idxs[data_type]]
        state_log_predictions[data_type] = [
            F.log_softmax(data_generator.datasets[0][i_trial]['arhmm_predictions'][:],
                          dim=1).cpu().detach().numpy()[hparams['n_max_lags']:-hparams['n_max_lags']] for i_trial in
            trial_idxs[data_type]]
        states[data_type] = [data_generator.datasets[0][i_trial]['arhmm_states'][:].cpu().detach().numpy()[
                             hparams['n_max_lags']:-hparams['n_max_lags']] for i_trial in trial_idxs[data_type]]
        if data_type == 'test':
            images[data_type] = [data_generator.datasets[0][i_trial]['images'][:].cpu().detach().numpy()[
                                 hparams['n_max_lags']:-hparams['n_max_lags']] for i_trial in trial_idxs[data_type]]

    # Load in ARHMM model and get parameters
    arhmm_fname = os.path.dirname(data_generator.datasets[0].paths['arhmm_states']) + '/best_val_model.pt'
    arhmm_model = pickle.load(open(arhmm_fname, 'rb'))

    K = arhmm_model.K
    D = latents['train'][0].shape[1]
    assert arhmm_model.D == D
    P = arhmm_model.transitions.transition_matrix
    As = arhmm_model.observations.As
    bs = arhmm_model.observations.bs
    Qs = arhmm_model.observations.Sigmas

    evals, evecs = np.linalg.eig(P.T)
    perm = np.argsort(evals)[::-1]
    evals, evecs = evals[perm], evecs[:, perm]
    assert np.allclose(evals[0], 1.0)
    if np.any(evecs[:, 0] <= 0):
        evecs[:, 0] = -1 * evecs[:, 0]
    assert np.all(evecs[:, 0] >= 0)
    pz_infty = np.real(evecs[:, 0] / evecs[:, 0].sum())

    # Use training data to compute stationary distributions and decoder covariances
    xs_flat = np.vstack(latents['train'])
    zs_flat = np.concatenate(states['train'], axis=0)
    xs_preds_flat = np.vstack(latent_predictions['train'])

    # Compute the variance of the continuous state decoder
    q_Sigma_x = np.cov((xs_flat - xs_preds_flat).T)
    q_std_x = np.sqrt(np.diag(q_Sigma_x))

    # Set the initial continuous state distribution
    mu0 = np.zeros(D)
    Sigma0 = np.eye(D)

    # Get AE decoder
    ae_model_file = os.path.join(os.path.dirname(data_generator.datasets[0].paths['ae_latents']),'best_val_model.pt')
    ae_arch = pickle.load(open(os.path.join(os.path.dirname(data_generator.datasets[0].paths['ae_latents']),'meta_tags.pkl'),'rb'))
    ae_model = AE(ae_arch)
    ae_model.load_state_dict(torch.load(ae_model_file, map_location=lambda storage, loc: storage))
    ae_model.eval();

    export_hparams(hparams, exp)

    print('Model loaded')
    print(trial_idxs['val'])

    # ####################
    # ### TRAIN MODEL ###
    # ####################

    if hparams['search_type'] == 'grid_search':

        # Compute mean square error on the validation data
        val_mse_bayesian_per_batch = np.zeros((data_generator.n_tot_batches[data_type],))
        val_mse_ff_per_batch = np.zeros((data_generator.n_tot_batches[data_type],))
        data_type = 'val'
        possible_bad_trials=[]
        zs_real = [None]* data_generator.n_tot_batches['val']
        zs_ff_decoded = [None]* data_generator.n_tot_batches['val']
        zs_bayesian_decoded = [None]* data_generator.n_tot_batches['val']
        for i_batch in range(data_generator.n_tot_batches[data_type]):
            #print("val batch: ", i_batch)

            log_qz = state_log_predictions[data_type][i_batch]
            z_potential = log_qz - np.log(pz_infty)
            q_mu_x = latent_predictions[data_type][i_batch]

            # Approximate the posterior with many samples of z
            z_samples = [hmm_sample(np.log(pz_infty), np.log(P)[None, :, :], z_potential)]
            x_samples = []
            Ex_samples = []
            for i_smpl in range(hparams['n_samples']):
                # Compute the prior mean p(x | z)
                prior_args = _prior_mean_params(mu0, Sigma0, As, bs, Qs, z_samples[-1])
                _, prior_mus, prior_Sigmas = kalman_filter(*prior_args)

                # Resample x given discrete states and neural data
                args = _mean_params(mu0, Sigma0, As, bs, Qs, q_mu_x, q_Sigma_x, prior_mus, hparams['scale_factor'] * prior_Sigmas, z_samples[-1])
                x_samples.append(filter_and_sample(*args)[1])
                Ex_samples.append(E_step(*args)[1])

                # Resample z given only neural data
                z_samples.append(hmm_sample(np.log(pz_infty), np.log(P)[None, :, :], z_potential))

            Ex = np.mean(Ex_samples, axis=0)

            # Compute the mean squared error
            xs = latents[data_type][i_batch]
            val_mse_bayesian_per_batch[i_batch] = np.mean((Ex - xs)**2)
            val_mse_ff_per_batch[i_batch] = np.mean((q_mu_x - xs) ** 2)

            zs_real[i_batch] = states[data_type][i_batch]
            zs_ff_decoded[i_batch] = np.argmax(np.exp(log_qz), axis=1)
            zs_bayesian_decoded[i_batch] = viterbi(np.log(pz_infty), np.log(P)[None, :, :], z_potential)

            if (np.sum(zs_ff_decoded[i_batch]==zs_real[i_batch])/zs_real[i_batch].shape[0] - np.sum(zs_bayesian_decoded[i_batch]==zs_real[i_batch])/zs_real[i_batch].shape[0])>.05:
                possible_bad_trials.append(i_batch)
        eval_metrics={}
        eval_metrics['zs_real'] = zs_real
        eval_metrics['zs_ff_decoded'] = zs_ff_decoded
        eval_metrics['zs_bayesian_decoded'] = zs_bayesian_decoded
        eval_metrics['val_mse'] = val_mse_bayesian_per_batch
        eval_metrics['val_mse_ff'] = val_mse_ff_per_batch
        eval_metrics['possible_bad_trials'] = possible_bad_trials
        filepath = os.path.join(
            hparams['expt_dir'], 'version_%i' % exp.version, 'eval_metrics.pkl')
        # val_mse = np.mean(val_mse_bayesian_per_batch)
        # val_mse_ff = np.mean(val_mse_ff_per_batch)
        # filepath = os.path.join(
        #     hparams['expt_dir'], 'version_%i' % exp.version, 'possible_bad_trials')
        # np.save(filepath,possible_bad_trials)
        exp.log({'val_loss': np.mean(val_mse_bayesian_per_batch),'val_loss_ff':np.mean(val_mse_ff_per_batch)})
        exp.save()
        with open(filepath, 'wb') as handle:
            pickle.dump(eval_metrics, handle, protocol=pickle.HIGHEST_PROTOCOL)

    elif hparams['search_type'] == 'best':

        eval_metrics={}
        example_traces_and_images={}

        # Choose random trials
        # n_examples = 5
        # which_trials = np.sort(np.random.choice(data_generator.n_tot_batches['test'], size=(n_examples,), replace=False))
        if hparams['lab']=='musall':
            which_trials = np.arange(54) #np.asarray([ 5,  7, 10, 24, 28, 32, 36, 39, 42, 47])
        else:
            which_trials = np.arange(54) #np.asarray([1, 3, 6, 7, 8])

        test_mse_bayesian_per_batch = np.zeros((data_generator.n_tot_batches['test'],))
        test_mse_ff_per_batch = np.zeros((data_generator.n_tot_batches['test'],))
        test_mse_Ex_per_batch = np.zeros((data_generator.n_tot_batches['test'],))
        test_mse_Exz_per_batch = np.zeros((data_generator.n_tot_batches['test'],))

        zs_real = [None]* data_generator.n_tot_batches['test']
        zs_ff_decoded = [None]* data_generator.n_tot_batches['test']
        zs_bayesian_decoded = [None]* data_generator.n_tot_batches['test']
        zs_bayesian_probs = [None]* data_generator.n_tot_batches['test']

        possible_bad_trials = []

        data_type = 'test'
        for i_batch in range(data_generator.n_tot_batches['test']):

            # Run the decoder
            log_qz = state_log_predictions[data_type][i_batch]
            z_potential = log_qz - np.log(pz_infty)
            q_mu_x = latent_predictions[data_type][i_batch]

            # Approximate the posterior with many samples of z
            z_samples = [hmm_sample(np.log(pz_infty), np.log(P)[None, :, :], z_potential)]
            x_samples = []
            Ex_samples = []
            for i_smpl in range(hparams['n_samples']):
                # Compute the prior mean p(x | z)
                prior_args = _prior_mean_params(mu0, Sigma0, As, bs, Qs, z_samples[-1])
                _, prior_mus, prior_Sigmas = kalman_filter(*prior_args)

                # Resample x given discrete states and neural data
                args = _mean_params(mu0, Sigma0, As, bs, Qs, q_mu_x, q_Sigma_x, prior_mus, hparams['scale_factor'] * prior_Sigmas,
                                    z_samples[-1])
                x_samples.append(filter_and_sample(*args)[1])
                Ex_samples.append(E_step(*args)[1])

                # Resample z given only neural data
                z_samples.append(hmm_sample(np.log(pz_infty), np.log(P)[None, :, :], z_potential))

            Ez, _, _ = hmm_expected_states(np.log(pz_infty), np.log(P)[None, :, :], z_potential)
            Ex = np.mean(Ex_samples, axis=0)
            stdx = np.std(x_samples, axis=0)

            if i_batch in which_trials:
                example_traces_and_images[i_batch]={}

                xs = latents[data_type][i_batch]
                Ez_behavior, _, _ = arhmm_model.expected_states(xs)
                example_traces_and_images[i_batch]['Ez_behavior'] = Ez_behavior
                example_traces_and_images[i_batch]['log_qz'] = log_qz
                example_traces_and_images[i_batch]['Ez'] = Ez
                example_traces_and_images[i_batch]['Ex'] = Ex
                example_traces_and_images[i_batch]['stdx'] = stdx
                example_traces_and_images[i_batch]['x_samples'] = x_samples
                example_traces_and_images[i_batch]['q_mu_x'] = q_mu_x
                example_traces_and_images[i_batch]['xs'] = xs
                example_traces_and_images[i_batch]['images'] = images[data_type][i_batch]
                decoded_images = ae_model.decoding(torch.tensor(Ex).float(), None, None).cpu().detach().numpy()
                example_traces_and_images[i_batch]['decoded_images'] = decoded_images

            # Compute the mean squared error
            xs = latents[data_type][i_batch]
            test_mse_bayesian_per_batch[i_batch] = np.mean((Ex - xs) ** 2)
            test_mse_ff_per_batch[i_batch] = np.mean((q_mu_x - xs) ** 2)

            Ez, _, _ = hmm_expected_states(np.log(pz_infty), np.log(P)[None, :, :], z_potential)
            zs_real[i_batch] = states[data_type][i_batch]
            zs_ff_decoded[i_batch] = np.argmax(np.exp(log_qz), axis=1)
            zs_bayesian_decoded[i_batch] = viterbi(np.log(pz_infty), np.log(P)[None, :, :], z_potential)

            if (np.sum(zs_ff_decoded[i_batch]==zs_real[i_batch])/zs_real[i_batch].shape[0] - np.sum(zs_bayesian_decoded[i_batch]==zs_real[i_batch])/zs_real[i_batch].shape[0])>.05:
                possible_bad_trials.append(i_batch)
            # elif 100*(test_mse_bayesian_per_batch[i_batch]-test_mse_ff_per_batch[i_batch])/test_mse_ff_per_batch[i_batch]>5:
            #     possible_bad_trials.append(i_batch)

            zs_bayesian_probs[i_batch] = Ez

            ## Get E[x]
            Ex_samples = []
            T = z_samples[0].shape[0]
            for i_smpl in range(hparams['n_samples']):
                z_sample = arhmm_model.sample(T)[0]
                # Compute the prior mean p(x | z)
                prior_args = _prior_mean_params(mu0, Sigma0, As, bs, Qs, z_sample)
                # Resample x given discrete states and neural data
                Ex_samples.append(E_step(*prior_args)[1])

            Ex_prior = np.mean(Ex_samples, axis=0)
            test_mse_Ex_per_batch[i_batch] = np.mean((Ex_prior - xs) ** 2)

            ## Get E[x|z]
            Ex_samples = []
            for i_smpl in range(hparams['n_samples']):
                z_sample = hmm_sample(np.log(pz_infty), np.log(P)[None, :, :], z_potential)
                # Compute the prior mean p(x | z)
                prior_args = _prior_mean_params(mu0, Sigma0, As, bs, Qs, z_sample)
                # Resample x given discrete states and neural data
                Ex_samples.append(E_step(*prior_args)[1])

            Exz_prior = np.mean(Ex_samples, axis=0)
            test_mse_Exz_per_batch[i_batch] = np.mean((Exz_prior - xs) ** 2)

        eval_metrics['test_mse_bayesian'] = test_mse_bayesian_per_batch
        eval_metrics['test_mse_ff'] = test_mse_ff_per_batch
        eval_metrics['test_mse_Ex'] = test_mse_Ex_per_batch
        eval_metrics['test_mse_Exz'] = test_mse_Exz_per_batch
        eval_metrics['possible_bad_trials'] = possible_bad_trials
        eval_metrics['zs_real'] = zs_real
        eval_metrics['zs_ff_decoded'] = zs_ff_decoded
        eval_metrics['zs_bayesian_decoded'] = zs_bayesian_decoded
        eval_metrics['test_mse_Ex'] = test_mse_Ex_per_batch
        eval_metrics['test_mse_Exz'] = test_mse_Exz_per_batch

        zs_real_flat = np.concatenate(zs_real, axis=0)
        zs_real_flat_train = np.concatenate(states['train'], axis=0)
        zs_ff_decoded_flat = np.concatenate(zs_ff_decoded, axis=0)
        zs_bayesian_decoded_flat = np.concatenate(zs_bayesian_decoded, axis=0)
        zs_bayesian_probs_flat = np.concatenate(zs_bayesian_probs, axis=0)

        training_means = np.mean(xs_flat, axis=0)
       #xs_flat_test = np.vstack(latents['test'])

        eval_metrics['test_mse_baseline'] = [np.mean((latents['test'][i]- training_means) ** 2) for i in range(data_generator.n_tot_batches['test'])] #np.mean((xs_flat_test - training_means) ** 2)

        eval_metrics['test_acc_baseline'] = np.sum((zs_real_flat == scipy.stats.mode(zs_real_flat_train).mode[0])) / zs_real_flat.shape[0]
        eval_metrics['test_acc_ff'] = np.sum((zs_real_flat == zs_ff_decoded_flat)) / zs_real_flat.shape[0]
        eval_metrics['test_acc_bayesian'] = np.sum((zs_real_flat == zs_bayesian_decoded_flat)) / zs_real_flat.shape[0]

        ## Make confusion matrix
        test_sts = np.unique(zs_real_flat)
        eval_metrics['confusion_matrix'] = np.zeros((test_sts.shape[0], test_sts.shape[0]))
        zs_bayesian_probs_flat_lim = zs_bayesian_probs_flat[:, test_sts]

        for i_state, state in enumerate(test_sts):
            eval_metrics['confusion_matrix'][i_state] = np.mean(zs_bayesian_probs_flat_lim[zs_real_flat == state], axis=0)


        eval_metrics['scale_factor'] = hparams['scale_factor']

        metric = pd.read_csv(os.path.join(os.path.dirname(hparams['best_val_path']), 'metrics.csv'))
        eval_metrics['val_mse'] = metric['val_loss'].min()
        eval_metrics['val_mse_ff'] = metric['val_loss_ff'].min()

        filepath = os.path.join(
            hparams['expt_dir'], 'version_%i' % exp.version, 'eval_metrics.pkl')

        with open(filepath, 'wb') as handle:
            pickle.dump(eval_metrics, handle, protocol=pickle.HIGHEST_PROTOCOL)

        filepath = os.path.join(
            hparams['expt_dir'], 'version_%i' % exp.version, 'example_traces_and_images.pkl')

        with open(filepath, 'wb') as handle:
            pickle.dump(example_traces_and_images, handle, protocol=pickle.HIGHEST_PROTOCOL)

    exp.save()
    # update hparams upon successful training
    hparams['training_completed'] = True
    export_hparams(hparams, exp)


def get_params(strategy):
    parser = HyperOptArgumentParser(strategy)

    # most important arguments
    parser.add_argument('--search_type', type=str)  # grid_search, test
    parser.add_argument('--lab_example', type=str)  # musall, steinmetz, markowitz
<<<<<<< HEAD
    parser.add_argument('--tt_save_path', '-t', type=str)
    parser.add_argument('--data_dir', '-d', type=str)
    parser.add_argument('--model_class', default='bayesian-decoding', type=str)
=======
    parser.add_argument('--tt_save_path', default=get_user_dir('save'), type=str)
    parser.add_argument('--data_dir', default=get_user_dir('data'), type=str)
    parser.add_argument('--model_class', default='arhmm-decoding', type=str)
>>>>>>> d0bb14f3
    parser.add_argument('--model_type', default=None, type=str)

    # arguments for computing resources (n_gpu_workers inferred from visible gpus)
    parser.add_argument('--tt_n_gpu_trials', default=1000, type=int)
    parser.add_argument('--tt_n_cpu_trials', default=1000, type=int)
    parser.add_argument('--tt_n_cpu_workers', default=5, type=int)
    # parser.add_argument('--mem_limit_gb', default=8.0, type=float)
    parser.add_argument('--gpus_viz', default='0;1', type=str)

    # add data generator arguments
    parser.add_argument('--reg_list', default='none', type=str, choices=['none', 'arg', 'all'])
    parser.add_argument('--subsample_regions', default='none', choices=['none', 'single', 'loo'])
    parser.add_argument('--device', default='cpu', type=str)
    parser.add_argument('--as_numpy', action='store_true', default=True)
    parser.add_argument('--batch_load', action='store_true', default=True)
    parser.add_argument('--rng_seed', default=0, type=int)
    parser.add_argument('--train_frac', default=1.0, type=float)

    # add fitting arguments
    parser.add_argument('--val_check_interval', default=1)

    # get lab-specific arguments
    namespace, extra = parser.parse_known_args()
    add_lab_defaults_to_parser(parser, namespace.lab_example)
    namespace, extra = parser.parse_known_args()

    # add regions to opt_list if desired
    if namespace.reg_list == 'all':
        parser.opt_list('--region', options=get_region_list(namespace), type=str, tunable=True)
    elif namespace.reg_list == 'arg':
        parser.add_argument('--region', default='all', type=str)
    elif namespace.reg_list == 'none':  # TODO: fix this ambiguity
        parser.add_argument('--region', default='all', type=str)
    else:
        raise ValueError(
            '"%s" is not a valid region_list' % namespace.region_list)

    get_bayesian_decoding_params(namespace, parser)

    return parser.parse_args()


def get_bayesian_decoding_params(namespace, parser):
    parser.add_argument('--ae_experiment_name', default='test_pt',type=str)
    parser.add_argument('--ae_version', default='best')

    parser.add_argument('--neural_ae_experiment_name', default='grid_search')
    parser.add_argument('--neural_ae_model_type', default='ff')
    parser.add_argument('--neural_ae_version', default='best')
    parser.add_argument('--ae_multisession', default=None, type=int)

    parser.add_argument('--neural_arhmm_experiment_name', default='grid_search')
    parser.add_argument('--neural_arhmm_model_type', default='ff')
    parser.add_argument('--neural_arhmm_version', default='best')

    parser.add_argument('--arhmm_experiment_name', default='diff_init_grid_search')
    parser.add_argument('--arhmm_version', default='best')

    parser.add_argument('--ae_model_type', default='conv')
    parser.add_argument('--n_ae_latents', default=12, type=int)
    parser.add_argument('--n_arhmm_states', default=32, type=int)
    parser.add_argument('--kappa', default=0, type=float)
    parser.add_argument('--noise_type', default='gaussian', type=str)
    parser.add_argument('--arhmm_multisession', default=None, type=int)
    parser.add_argument('--n_max_lags', default=8, type=int)
    #parser.add_argument('--rng_seed_model', default=0, type=int, help='control model initialization')  # TODO: add this to torch models

    parser.add_argument('--n_samples', default=100, type=int)

    # add neural arguments (others are dataset-specific)
    if namespace.search_type == 'grid_search':
        parser.add_argument('--experiment_name', '-en', default='grid_search_update', type=str)
        if namespace.lab == 'musall':
            parser.opt_list('--scale_factor', default=6, options=[1, 2, 4, 6, 8, 10], type=float, tunable=True)
        elif namespace.lab == 'steinmetz':
            parser.opt_list('--scale_factor', default=4000, options=[1e2, 1e3, 1e4, 1e5, 1e6, 1e7], type=float, tunable=True) #[1e2, 1e3, 1e4, 1e5, 1e6, 1e7]
    elif namespace.search_type == 'best':

        from behavenet.fitting.utils import get_best_model_version
        namespace, extra = parser.parse_known_args()
        hparams_tmp = vars(namespace)
        hparams_tmp['experiment_name'] = 'grid_search'
        expt_dir = get_expt_dir(hparams_tmp)
        print(expt_dir)
        best_version = get_best_model_version(expt_dir)[0]
        print(best_version)
        best_file = os.path.join(expt_dir, best_version, 'meta_tags.pkl')
        print('Loading best bayesian decoder from %s' % best_file)
        with open(best_file, 'rb') as f:
            hparams_best = pickle.load(f)
        parser.add_argument('--scale_factor', default=hparams_best['scale_factor'], type=float)
        parser.add_argument('--best_version',  default=best_version, type=str)
        parser.add_argument('--best_val_path', default=best_file, type=str)
        parser.add_argument('--experiment_name', '-en', default='best_update', type=str)


if __name__ == '__main__':

    hyperparams = get_params('grid_search')

    for hyperparam_trial in hyperparams.trials(300):
        main(hyperparam_trial)<|MERGE_RESOLUTION|>--- conflicted
+++ resolved
@@ -1,22 +1,19 @@
 import pickle
 import torch.nn.functional as F
 import torch
-from behavenet.fitting.utils import build_data_generator, create_tt_experiment
-from behavenet.fitting.utils import add_lab_defaults_to_parser, get_output_session_dir, get_expt_dir
 from pylds.lds_messages_interface import info_E_step, info_sample, filter_and_sample, E_step, kalman_filter
 from test_tube import HyperOptArgumentParser
-<<<<<<< HEAD
+
 import os
 import numpy as np
 import time
-=======
 
 from behavenet.fitting.utils import build_data_generator
 from behavenet.fitting.utils import create_tt_experiment
 from behavenet.fitting.utils import export_hparams
 from behavenet.fitting.utils import get_expt_dir
 from behavenet.fitting.utils import get_user_dir
->>>>>>> d0bb14f3
+
 from behavenet.fitting.utils import add_lab_defaults_to_parser
 from behavenet.fitting.utils import export_hparams
 from ssm.primitives import hmm_expected_states, hmm_sample, viterbi
@@ -452,15 +449,11 @@
     # most important arguments
     parser.add_argument('--search_type', type=str)  # grid_search, test
     parser.add_argument('--lab_example', type=str)  # musall, steinmetz, markowitz
-<<<<<<< HEAD
-    parser.add_argument('--tt_save_path', '-t', type=str)
-    parser.add_argument('--data_dir', '-d', type=str)
-    parser.add_argument('--model_class', default='bayesian-decoding', type=str)
-=======
+
     parser.add_argument('--tt_save_path', default=get_user_dir('save'), type=str)
     parser.add_argument('--data_dir', default=get_user_dir('data'), type=str)
-    parser.add_argument('--model_class', default='arhmm-decoding', type=str)
->>>>>>> d0bb14f3
+    parser.add_argument('--model_class', default='bayesian-decoding', type=str)
+
     parser.add_argument('--model_type', default=None, type=str)
 
     # arguments for computing resources (n_gpu_workers inferred from visible gpus)
