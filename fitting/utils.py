--- conflicted
+++ resolved
@@ -138,14 +138,8 @@
         best_versions = [metrics_df['version'][metrics_df['loss'].idxmin()]]
     else:
         best_versions = np.asarray(metrics_df['version'][metrics_df['loss'].nsmallest(n_best,'all').index])
-<<<<<<< HEAD
-
-    # if best_versions.shape[0]!=n_best:
-    #     print('More versions than specified due to same validation loss')
-=======
         if best_versions.shape[0]!=n_best:
-            print('More versions than specified due to same validation loss') 
->>>>>>> 6871136e
+            print('More versions than specified due to same validation loss')
         
     return best_versions
 
